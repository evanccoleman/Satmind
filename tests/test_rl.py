import tensorflow as tf
import numpy as np
import gym
import gym.spaces

from Satmind.actor_critic import Actor, Critic
from Satmind.utils import OrnsteinUhlenbeck
from Satmind.replay_memory import Per_Memory, Experience


def test_training():
    """Test if training has taken place (update of weights)"""

    ENV = 'Pendulum-v0'
    env = gym.make(ENV)
    features = env.observation_space.shape[0]
    n_actions = env.action_space.shape[0]
    action_bound = env.action_space.high

    actor = Actor(features, n_actions, 128, 128, action_bound, 0.0001, .001,1, 'actor')
    critic = Critic(features, n_actions, 128, 128, 0.001, 0.001,'critic', actor.trainable_variables)

    s = env.reset()
    with tf.Session() as sess:

        sess.run(tf.global_variables_initializer())
        before = actor.trainable_variables

        a = actor.predict(np.reshape(s, (1, features)), sess)
        s1, r, done, _ = env.step(a[0])

        grad = critic.action_gradient(s, a, sess)
        actor.train(s, grad[0], sess)

        after = actor.trainable_variables
        for b, a, n in zip(before, after):
        # Make sure something changed
            assert (b != a).any()


def test_rl():
    ENVS = ('Pendulum-v0', 'MountainCarContinuous-v0', 'BipedalWalker-v2', 'LunarLanderContinuous-v2')

    ENV = ENVS[0]
    env = gym.make(ENV)
    iter_per_episode = 600
    features = env.observation_space.shape[0]
    n_actions = env.action_space.shape[0]
    action_bound = env.action_space.high

    env.seed(1234)
    np.random.seed(1234)

    num_episodes = 1000
    batch_size = 128

<<<<<<< HEAD
    layer_1_nodes, layer_2_nodes = 500, 400
    tau = 0.01
=======
    layer_1_nodes, layer_2_nodes = 500, 450
    tau = 0.001
>>>>>>> 1fae8972
    actor_lr, critic_lr = 0.0001, 0.001
    GAMMA = 0.99

    # Initialize actor and critic network and targets
    actor = Actor(features, n_actions, layer_1_nodes, layer_2_nodes, action_bound, tau, actor_lr, batch_size, 'actor')
    actor_noise = OrnsteinUhlenbeck(np.zeros(n_actions))
    critic = Critic(features, n_actions, layer_1_nodes, layer_2_nodes, critic_lr, tau, 'critic', actor.trainable_variables)
    PER = True

    # Replay memory buffer
    if PER:
        per_mem = Per_Memory(capacity=1000000)
    else:
        replay = Experience(buffer_size=1000)

    with tf.Session() as sess:
        sess.run(tf.global_variables_initializer())

        actor.update_target_network(sess)
        critic.update_target_network(sess)

        for i in range(num_episodes):
            s = env.reset()
            sum_reward = 0
            sum_q = 0
            rewards = []
            j = 0
            # for j in range(iter_per_episode):
            while True:
                env.render()

                a = actor.predict(np.reshape(s, (1, features)), sess) + actor_noise()
                s1, r, done, _ = env.step(a[0])

                rewards.append(r)
                # Store in replay memory
                if PER:
                    error = abs(r)  # D_i = max D
                    per_mem.add(error, (np.reshape(s, (features,)), np.reshape(a[0], (n_actions,)), r, np.reshape(s1, (features,)), done))
                else:
                    replay.add((np.reshape(s, (features,)), np.reshape(a[0], (n_actions,)), r, np.reshape(s1,(features,)), done))

                # sample from memory
                # if batch_size < replay.get_count:
                    # mem = replay.experience_replay(batch_size)
                    # s_rep = np.array([_[0] for _ in mem])
                    # a_rep = np.array([_[1] for _ in mem])
                    # r_rep = np.array([_[2] for _ in mem])
                    # s1_rep = np.array([_[3] for _ in mem])
                    # d_rep = np.array([_[4] for _ in mem])

                if batch_size < per_mem.count:
                    mem, idxs, isweight = per_mem.sample(batch_size)
                    s_rep = np.array([_[0] for _ in mem])
                    a_rep = np.array([_[1] for _ in mem])
                    r_rep = np.array([_[2] for _ in mem])
                    s1_rep = np.array([_[3] for _ in mem])
                    d_rep = np.array([_[4] for _ in mem])


                    # Get q-value from the critic target
                    act_target = actor.predict_target(s1_rep, sess)
                    target_q = critic.predict_target(s1_rep, act_target, sess)

                    y_i = []
                    for x in range(batch_size):
                        if d_rep[x]:
                            y_i.append(r_rep[x])
                        else:
                            y_i.append(r_rep[x] + GAMMA * target_q[x])

                    # update the critic network
                    error, predicted_q, _ = critic.train(s_rep, a_rep, np.reshape(y_i, (batch_size,1)), np.reshape(isweight, (batch_size,1)), sess)

                    for n in range(batch_size):
                        idx = idxs[n]
                        per_mem.update(idx, abs(error[n][0]))

                    sum_q += np.amax(predicted_q)
                    # update actor policy
                    a_output = actor.predict(s_rep, sess)
                    grad = critic.action_gradient(s_rep, a_output, sess)
                    actor.train(s_rep, grad[0], sess)

                    # update target networks
                    actor.update_target_network(sess)
                    critic.update_target_network(sess)
                # else:
                #     per_mem.add(error,(np.reshape(s, (features,)), np.reshape(a[0], (n_actions,)), r, np.reshape(s1, (features,)), done))

                sum_reward += r
                s = s1
                j += 1
                if done:
                    print('Episode: {}, reward: {}, Q_max: {}'.format(i, int(sum_reward), sum_q/float(j)))
                    print('===========')
                    break



if __name__ == '__main__':
    test_rl()<|MERGE_RESOLUTION|>--- conflicted
+++ resolved
@@ -41,7 +41,7 @@
 def test_rl():
     ENVS = ('Pendulum-v0', 'MountainCarContinuous-v0', 'BipedalWalker-v2', 'LunarLanderContinuous-v2')
 
-    ENV = ENVS[0]
+    ENV = ENVS[2]
     env = gym.make(ENV)
     iter_per_episode = 600
     features = env.observation_space.shape[0]
@@ -54,13 +54,8 @@
     num_episodes = 1000
     batch_size = 128
 
-<<<<<<< HEAD
-    layer_1_nodes, layer_2_nodes = 500, 400
-    tau = 0.01
-=======
     layer_1_nodes, layer_2_nodes = 500, 450
     tau = 0.001
->>>>>>> 1fae8972
     actor_lr, critic_lr = 0.0001, 0.001
     GAMMA = 0.99
 
@@ -72,7 +67,7 @@
 
     # Replay memory buffer
     if PER:
-        per_mem = Per_Memory(capacity=1000000)
+        per_mem = Per_Memory(capacity=100000)
     else:
         replay = Experience(buffer_size=1000)
 
