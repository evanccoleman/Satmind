import tensorflow as tf
import numpy as np
import gym
import matplotlib.pyplot as plt

from Satmind.actor_critic import Actor, Critic
from Satmind.utils import OrnsteinUhlenbeck
from Satmind.replay_memory import Per_Memory, Experience


def test_training():
    """Test if training has taken place (update of weights)"""

    ENV = 'Pendulum-v0'
    env = gym.make(ENV)
    features = env.observation_space.shape[0]
    n_actions = env.action_space.shape[0]
    action_bound = env.action_space.high

    actor = Actor(features, n_actions, 128, 128, action_bound, 0.0001, .001,1, 'actor')
    critic = Critic(features, n_actions, 128, 128, 0.001, 0.001,'critic', actor.trainable_variables)

    s = env.reset()
    with tf.Session() as sess:

        sess.run(tf.global_variables_initializer())
        before = actor.trainable_variables

        a = actor.predict(np.reshape(s, (1, features)), sess)
        s1, r, done, _ = env.step(a[0])

        grad = critic.action_gradient(s, a, sess)
        actor.train(s, grad[0], sess)

        after = actor.trainable_variables
        for b, a, n in zip(before, after):
        # Make sure something changed
            assert (b != a).any()


def test_rl():
    ENVS = ('Pendulum-v0', 'MountainCarContinuous-v0', 'BipedalWalker-v2', 'LunarLanderContinuous-v2')

<<<<<<< HEAD
    ENV = ENVS[1]
=======
    ENV = ENVS[3]
>>>>>>> 512e48bc
    env = gym.make(ENV)
    iter_per_episode = 600
    features = env.observation_space.shape[0]
    n_actions = env.action_space.shape[0]
    action_bound = env.action_space.high

    env.seed(1234)
    np.random.seed(1234)

    num_episodes = 800
    batch_size = 128

<<<<<<< HEAD
    layer_1_nodes, layer_2_nodes = 200, 200
    tau = 0.001
=======
    layer_1_nodes, layer_2_nodes = 120, 90
    tau = 0.01
>>>>>>> 512e48bc
    actor_lr, critic_lr = 0.0001, 0.001
    GAMMA = 0.99

    # Initialize actor and critic network and targets
    actor = Actor(features, n_actions, layer_1_nodes, layer_2_nodes, action_bound, tau, actor_lr, batch_size, 'actor')
    actor_noise = OrnsteinUhlenbeck(np.zeros(n_actions))
    critic = Critic(features, n_actions, layer_1_nodes, layer_2_nodes, critic_lr, tau, 'critic', actor.trainable_variables)
    PER = True

    # Replay memory buffer
    if PER:
<<<<<<< HEAD
        per_mem = Per_Memory(capacity=1000000)
=======
        per_mem = Per_Memory(capacity=100000)
>>>>>>> 512e48bc
    else:
        replay = Experience(buffer_size=1000)

    with tf.Session() as sess:
        sess.run(tf.global_variables_initializer())

        actor.update_target_network(sess)
        critic.update_target_network(sess)

        for i in range(num_episodes):
            s = env.reset()
            sum_reward = 0
            sum_q = 0
            rewards = []
            j = 0
<<<<<<< HEAD
            # for j in range(iter_per_episode):
            while True:
=======
            while True:

>>>>>>> 512e48bc
                env.render()

                a = actor.predict(np.reshape(s, (1, features)), sess)
                s1, r, done, _ = env.step(a[0])

                rewards.append(r)
                # Store in replay memory
                if PER:
                    error = abs(r)  # D_i = max D
                    per_mem.add(error, (np.reshape(s, (features,)), np.reshape(a[0], (n_actions,)), r, np.reshape(s1, (features,)), done))
                else:
                    replay.add((np.reshape(s, (features,)), np.reshape(a[0], (n_actions,)), r, np.reshape(s1,(features,)), done))

                # sample from memory
                # if batch_size < replay.get_count:
                    # mem = replay.experience_replay(batch_size)
                    # s_rep = np.array([_[0] for _ in mem])
                    # a_rep = np.array([_[1] for _ in mem])
                    # r_rep = np.array([_[2] for _ in mem])
                    # s1_rep = np.array([_[3] for _ in mem])
                    # d_rep = np.array([_[4] for _ in mem])

                if batch_size < per_mem.count:
                    mem, idxs, isweight = per_mem.sample(batch_size)
                    s_rep = np.array([_[0] for _ in mem])
                    a_rep = np.array([_[1] for _ in mem])
                    r_rep = np.array([_[2] for _ in mem])
                    s1_rep = np.array([_[3] for _ in mem])
                    d_rep = np.array([_[4] for _ in mem])


                    # Get q-value from the critic target
                    act_target = actor.predict_target(s1_rep, sess)
                    target_q = critic.predict_target(s1_rep, act_target, sess)

                    y_i = []
                    for x in range(batch_size):
                        if d_rep[x]:
                            y_i.append(r_rep[x])
                        else:
                            y_i.append(r_rep[x] + GAMMA * target_q[x])

                    # update the critic network
                    error, predicted_q, _ = critic.train(s_rep, a_rep, np.reshape(y_i, (batch_size,1)), np.reshape(isweight, (batch_size,1)), sess)

                    for n in range(batch_size):
                        idx = idxs[n]
                        per_mem.update(idx, abs(error[n][0]))

                    sum_q += np.amax(predicted_q)
                    # update actor policy
                    a_output = actor.predict(s_rep, sess)
                    grad = critic.action_gradient(s_rep, a_output, sess)
                    actor.train(s_rep, grad[0], sess)

                    # update target networks
                    actor.update_target_network(sess)
                    critic.update_target_network(sess)
                # else:
                #     per_mem.add(error,(np.reshape(s, (features,)), np.reshape(a[0], (n_actions,)), r, np.reshape(s1, (features,)), done))

                sum_reward += r
                s = s1
                j += 1
                if done:
                    print('Episode: {}, reward: {}, Q_max: {}'.format(i, int(sum_reward), sum_q/float(j)))
                    print('===========')
                    break



if __name__ == '__main__':
    test_rl()<|MERGE_RESOLUTION|>--- conflicted
+++ resolved
@@ -41,11 +41,7 @@
 def test_rl():
     ENVS = ('Pendulum-v0', 'MountainCarContinuous-v0', 'BipedalWalker-v2', 'LunarLanderContinuous-v2')
 
-<<<<<<< HEAD
-    ENV = ENVS[1]
-=======
     ENV = ENVS[3]
->>>>>>> 512e48bc
     env = gym.make(ENV)
     iter_per_episode = 600
     features = env.observation_space.shape[0]
@@ -58,13 +54,8 @@
     num_episodes = 800
     batch_size = 128
 
-<<<<<<< HEAD
-    layer_1_nodes, layer_2_nodes = 200, 200
+    layer_1_nodes, layer_2_nodes = 400, 300
     tau = 0.001
-=======
-    layer_1_nodes, layer_2_nodes = 120, 90
-    tau = 0.01
->>>>>>> 512e48bc
     actor_lr, critic_lr = 0.0001, 0.001
     GAMMA = 0.99
 
@@ -76,11 +67,7 @@
 
     # Replay memory buffer
     if PER:
-<<<<<<< HEAD
         per_mem = Per_Memory(capacity=1000000)
-=======
-        per_mem = Per_Memory(capacity=100000)
->>>>>>> 512e48bc
     else:
         replay = Experience(buffer_size=1000)
 
@@ -96,18 +83,13 @@
             sum_q = 0
             rewards = []
             j = 0
-<<<<<<< HEAD
             # for j in range(iter_per_episode):
             while True:
-=======
-            while True:
-
->>>>>>> 512e48bc
                 env.render()
 
                 a = actor.predict(np.reshape(s, (1, features)), sess)
                 s1, r, done, _ = env.step(a[0])
-
+                print(s1)
                 rewards.append(r)
                 # Store in replay memory
                 if PER:
