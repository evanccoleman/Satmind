--- conflicted
+++ resolved
@@ -17,32 +17,26 @@
 
     def add(self, experience):
         '''
-
         :param experience:
         :return:
         '''
         self.buffer.append(experience)
 
     def experience_replay(self):
-        index = np.random.choice(np.arange(len(self.buffer)),replace=False)
+        index = np.random.choice(np.arange(len(self.buffer)), replace=False)
         return self.buffer[index]
 
     def populate_memory(self, env, thrust_values, stepT):
-        """ Prepopulate the memory using random actions """
+
         state = env.reset()
-
         for e in self.buffer:
             act = np.random.choice(thrust_values)
-            state_1, reward, done_mem, _ = env.step(a, stepT)
+            state_1, reward, done_mem, _ = env.state(act, stepT)
             e = [state, act, reward, state_1]
-            experience.add(e)
+            self.add(e)
             state = state_1
 
     def print_buffer(self):
-        for e in self.buffer: print(e)
-
-
-    def get_all_experiences(self):
         '''
         Prints all of the experience data stored in the buffer
 
@@ -50,17 +44,6 @@
         '''
         for e in self.buffer: print(e)
 
-    def populate_experience(self, thrust, env, stepT, final_date):
-        i = 0
-        s = env.reset()
-        while env._extrap_Date.compareTo(final_date) <= 0:
-            action = np.random.choice(thrust)
-            # s1, r, done, _ = env.step(action, stepT)
-            # self.add((s, action, r, s1))
-            s = s1
-            i += 1
-            if i == self.buffer_size:
-                break
 
 class Q_Network:
 
@@ -106,7 +89,9 @@
 
         # Sum of squares loss between target and predicted Q
 
-        self.loss = tf.reduce_sum(tf.square(self.next_Q - self.Q_output))
+        self.loss = tf.reduce_mean(tf.square(self.next_Q - self.Q_output), axis=1)
+
+        # self.loss = tf.reduce_sum(tf.square(self.next_Q - self.Q_output))
         trainer = tf.train.AdamOptimizer(learning_rate=0.001)
         self.update = trainer.minimize(self.loss)
 
@@ -160,11 +145,11 @@
 
     # thrust_mag = 0.0
 
-    thrust_values = [0.0, 0.25, 0.50, 0.75, 1.0]
+    thrust_values = [0.0, 0.25, 0.50, 0.75, 1.0, 2.0]
     # learning parameters
     y = .95
     e = 0.05
-    num_episodes = 100
+    num_episodes = 500
     # steps and rewards per episode (respectively)
     j_list = []
     r_list = []
@@ -176,12 +161,12 @@
     experience.print_buffer()
     # Network Model
     num_inputs = 2
-    num_outputs = 5
+    num_outputs = 6
     # TODO: one-hot encode output acitons
         # [[1,0,0,0,0,0],[0,1,0,0,0,0],...]
 
-    layer_1_nodes = 128
-    layer_2_nodes = 128
+    layer_1_nodes = 512
+    layer_2_nodes = 512
 
     deep_q = Q_Network(num_inputs, num_outputs, layer_1_nodes, layer_2_nodes)
 
@@ -226,10 +211,6 @@
 
                 if np.random.rand(1) < e:
                     a[0] = random.randint(0, len(thrust_values)-1)
-<<<<<<< HEAD
-=======
-
->>>>>>> 2f9884ad
                 # Get a new state and reward
                 # The state is the x-y coordinates, r =0 if not reached
 
@@ -257,25 +238,19 @@
                 # targetQ[0, a[0]] = r + y * maxQ1
                 targetQ[0, a[0]] = reward_mem + y * maxQ1
 
-
-                # params = dict({deep_q.inputs: [s], deep_q.next_Q: targetQ, deep_q.actions: thrust_values})
                 # Train the NN using target and predicted Q values
-<<<<<<< HEAD
                 _, W1 = sess.run([deep_q.update, deep_q.fc1], feed_dict={deep_q.inputs: [s], deep_q.next_Q: targetQ})
                 # _, W2 = sess.run([deep_q.update, deep_q.fc2], feed_dict={deep_q.inputs: [s], deep_q.next_Q: targetQ})
 
-=======
-                # _, W1 = sess.run([deep_q.update, deep_q.fc1], feed_dict={deep_q.inputs: [s], deep_q.next_Q: targetQ})
-                # _, W2 = sess.run([deep_q.update, deep_q.fc2], feed_dict={deep_q.inputs: [s], deep_q.next_Q: targetQ})
-                # _, W1 = sess.run([deep_q.update, deep_q.fc1], feed_dict={deep_q.inputs: [state_mem], deep_q.next_Q: targetQ})
-
                 loss, _ = sess.run([deep_q.loss, deep_q.update], feed_dict={deep_q.inputs: [state_mem], deep_q.next_Q: targetQ})
                 # loss, _ = sess.run([deep_q.loss, deep_q.update], feed_dict=params)
->>>>>>> 2f9884ad
 
                 rall += r
                 s = s1
 
+                # print("==============")
+                # print("loss: ", opt)
+                loss_tot.append(loss)
                 if done:
                     hit +=1
                     # Random action
@@ -309,15 +284,7 @@
             # print('a final {}'.format(env._currentOrbit.getA()/1e3))
             track_a.append(env._currentOrbit.getA()/1e3)
 
-            # if i % 2 == 0:
-            #     loss, _ = sess.run([deep_q.loss, deep_q.update],
-            #                        feed_dict={deep_q.inputs: [s], deep_q.next_Q: targetQ})
-            #     plt.plot(loss)
-            #     plt.show()
-            #     # loss_writer.add_summary(loss, i)
-            #     # loss_writer.flush()
-
-            if i % 10 == 0:
+            if i % 5 == 0:
                 plt.title('iteration {}'.format(i))
                 plt.subplot(2, 1, 1)
                 plt.plot(np.asarray(env._px)/1e3, np.asarray(env._py)/1e3)
@@ -331,7 +298,6 @@
                 plt.show()
             # print("episode {}, time {}".format(i, stop-start))
             print("episode {} of {}, orbit:{}".format(i, num_episodes, env._currentOrbit.getA()/1e3))
-<<<<<<< HEAD
         if save:
             # Save the entire seesion just in case
             save_session = saver.save(sess, "log/complete_model/complete_model.ckpt")
@@ -343,14 +309,4 @@
                                    outputs={"output": deep_q.predict})
             print("model save in {}".format(str(save_path)))
 
-=======
-
-        plt.subplot(2,1,1)
-        plt.plot(track_a)
-        plt.title('final sma per episode')
-        plt.subplot(2,1,2)
-        plt.plot(loss_tot)
-        plt.title('Total Loss')
-        plt.show()
->>>>>>> 2f9884ad
         print("Target hit: {} of {} episodes".format(hit, num_episodes))