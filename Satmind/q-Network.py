import numpy as np
import matplotlib.pyplot as plt
import tensorflow as tf
import random
from collections import deque
import gym
import gym.spaces
import time

from env_orekit import OrekitEnv


class Experience:
    def __init__(self, buffer_size):
        self.buffer_size = buffer_size
        self.buffer = deque(maxlen=buffer_size)

    def add(self, experience):
        """
        Add an experience to the buffer
        :param experience: (state, action, reward, next state)
        :return:
        """
        self.buffer.append(experience)

    def experience_replay(self):
        """
        Get a random experience from the deque
        :return:  experience: (state, action, reward, next state)
        """
        index = np.random.choice(np.arange(len(self.buffer)), replace=False)
        return self.buffer[index]

    def populate_memory(self, env, thrust_values, stepT):
        """
        Populate with experiences by taking random actions
        :param env: Agent enviornment object
        :param thrust_values: Given list of possible thrust levels
        :param stepT: Thrust step values
        :return:
        """
        state = env.reset()
        for e in self.buffer:
            act = np.random.choice(thrust_values)
            state_1, reward, done_mem, _ = env.state(act, stepT)
            e = [state, act, reward, state_1]
            self.add(e)
            state = state_1

    def print_buffer(self):
        '''
        Prints all of the experience data stored in the buffer

        :return: Printed list of the experience in the buffer
        '''
        for e in self.buffer: print(e)


class Q_Network:
    """ A Q-learning based neural network"""

    def __init__(self, num_inputs, num_outputs, layer_1_nodes, layer_2_nodes):
        """

        :param num_inputs: number of inputs nodes (integer)
        :param num_outputs: number of output nodes (integer)
        :param layer_1_nodes: Number of nodes in the first hidden layer
        :param layer_2_nodes: number of nodes in the second hidden layer
        """

        # Establish feed-forward network

        with tf.variable_scope('inputs'):
            self.inputs = tf.placeholder(shape=[1, num_inputs], dtype=tf.float32)

        self.next_Q = tf.placeholder(shape=[1, num_outputs], dtype=tf.float32)


        # w1 = tf.Variable(tf.zeros[16,100])
        # b1 = tf.variable(tf.zeros[100])

        # with tf.variable_scope('layer-1'):
        #     weights = tf.get_variable(name='weights-1', shape=(num_inputs, layer_1_nodes),
        #                               initializer=tf.contrib.layers.xavier_initializer())
        #     # bias = tf.get_variable(name='bias1', shape=([layer_1_nodes]), initializer=tf.zeros_initializer())
        #     layer_1_output = tf.nn.tanh(tf.matmul(inputs, weights))

        with tf.variable_scope('layer-1'):
            self.fc1 = tf.contrib.layers.fully_connected(self.inputs, layer_1_nodes)

        with tf.variable_scope('layer-2'):
            self.fc2 = tf.contrib.layers.fully_connected(self.fc1, layer_2_nodes)

        # with tf.variable_scope('layer-3'):
        #     self.fc3 = tf.contrib.layers.fully_connected(self.fc2, layer_2_nodes)
        #
        # with tf.variable_scope('layer-4'):
        #     self.fc4 = tf.contrib.layers.fully_connected(self.fc3, layer_2_nodes)
        #
        # with tf.variable_scope('layer-5'):
        #     self.fc5 = tf.contrib.layers.fully_connected(self.fc4, layer_2_nodes)

        with tf.variable_scope('output'):
            self.Q_output = tf.contrib.layers.fully_connected(self.fc2, num_outputs,activation_fn=None)

        self.predict = tf.argmax(self.Q_output, 1)

        # self.Q = tf.reduce_sum(tf.multiply(self.Q_output, one_hot_action), axis=1)

        # Sum of squares loss between target and predicted Q

        self.loss = tf.reduce_mean(tf.square(self.next_Q - self.Q_output), axis=1)

        # self.loss = tf.reduce_sum(tf.square(self.next_Q - self.Q_output))
        trainer = tf.train.AdamOptimizer(learning_rate=0.001)
        self.update = trainer.minimize(self.loss)


if __name__ == '__main__':

    # Create the enviornment
    # env = gym.make('FrozenLake-v0')
    # env.reset()

    # Orekit env
    save = False

    year, month, day, hr, minute, sec = 2018, 8, 1, 9, 30, 00.00
    date = [year, month, day, hr, minute, sec]

    mass = 1000.0
    fuel_mass = 500.0
    duration =2 * 24.0 * 60.0 ** 2

    sma = 40_000.0e3
    e = 0.001
    i = 0.0
    omega = 0.1
    rann = 0.01
    lv = 0.01
    state = [sma, e, i, omega, rann, lv]

    # target state
    a_targ = 45_000_000.0
    e_targ = e
    i_targ = i
    omega_targ = omega
    raan_targ = rann
    lM_targ = lv
    state_targ = [a_targ, e_targ, i_targ, omega_targ, raan_targ, lM_targ]

    env = OrekitEnv(state, state_targ, date, duration, mass, fuel_mass)

    year, month, day, hr, minute, sec = 2018, 8, 1, 9, 30, 00.00
    date = [year, month, day, hr, minute, sec]

    env.set_date(date)

    env.create_orbit(state, env._initial_date, target=False)
    env.set_spacecraft(mass, fuel_mass)
    env.create_Propagator()
    env.setForceModel()

    final_date = env._initial_date.shiftedBy(duration)

    env.create_orbit(state_targ, final_date, target=True)

    env._extrap_Date = env._initial_date
    stepT = 100.0

    # thrust_mag = 0.0

    thrust_values = [0.0, 0.25, 0.50, 0.75, 1.0, 2.0]
    # learning parameters
    y = .95
<<<<<<< HEAD
    e = 0.05
    num_episodes = 500
=======
    e = 0.10
    num_episodes = 5
    e = 0.10
    num_episodes = 100
>>>>>>> c1dab835
    # steps and rewards per episode (respectively)
    j_list = []
    r_list = []

    # experience replay
    experience = Experience(buffer_size=500)
    experience.populate_memory(env, thrust_values, stepT)

    experience.print_buffer()
    # Network Model
    num_inputs = 2
    num_outputs = 6
    # TODO: one-hot encode output acitons
        # [[1,0,0,0,0,0],[0,1,0,0,0,0],...]

    layer_1_nodes = 128
    layer_2_nodes = 128

    deep_q = Q_Network(num_inputs, num_outputs, layer_1_nodes, layer_2_nodes)

    # Initialize network nodes
    summary = tf.summary.merge_all()
    init = tf.global_variables_initializer()

    # Network Training
    # Start tensorflow session
    hit = 0

    # Initialize the saver
    saver = tf.train.Saver()
    # experience.populate_experience(thrust=thrust_values, env=env, stepT=stepT, final_date=final_date)


    with tf.Session() as sess:

        summary_writer = tf.summary.FileWriter('log/graph',sess.graph)
        loss_writer = tf.summary.FileWriter('log/loss')

        sess.run(init)
        track_a =[]
        for i in range(1,num_episodes):
            # start = time.time()
            # reset enviornment to get first observation
            s = env.reset()
            rall = 0
            r = 0
            d = False
            j = 0
            actions = []
            loss_tot = []
            reward = []
            while env._extrap_Date.compareTo(final_date) <= 0:
                j += 1
                # choose an action
                # This value is thrust
                a, allQ = sess.run([deep_q.predict, deep_q.Q_output], feed_dict={deep_q.inputs: [s]})

                if np.random.rand(1) < e:
                    a[0] = random.randint(0, len(thrust_values)-1)
                # Get a new state and reward
                # The state is the x-y coordinates, r =0 if not reached

                action = thrust_values[int(a)]
                s1, r, done = env.step(action, stepT)
                actions.append(action)

                experience.add((s, action, r, s1))

                # Grab the state from replay memory for training
                if len(experience.buffer) < experience.buffer_size:
                    state_mem, action_mem, reward_mem, next_state_mem = s, a, r, s1
                else:
                    memory = experience.experience_replay()
                    state_mem = np.asarray(memory[0:1]).flatten()
                    action_mem = memory[1]
                    reward_mem = memory[2]
                    next_state_mem = np.asarray(memory[3:4]).flatten()

                # Obtain the Q value
                # Q1 = sess.run(deep_q.Q_output, feed_dict={deep_q.inputs: [s1]})
                Q1 = sess.run(deep_q.Q_output, feed_dict={deep_q.inputs: [next_state_mem]})


                # Get maxQ and set target value for chosen action
                maxQ1 = np.max(Q1)
                targetQ = allQ
                # targetQ[0, a[0]] = r + y * maxQ1
                targetQ[0, a[0]] = reward_mem + y * maxQ1

                # Train the NN using target and predicted Q values
                _, W1 = sess.run([deep_q.update, deep_q.fc1], feed_dict={deep_q.inputs: [s], deep_q.next_Q: targetQ})
                # _, W2 = sess.run([deep_q.update, deep_q.fc2], feed_dict={deep_q.inputs: [s], deep_q.next_Q: targetQ})

                loss, _ = sess.run([deep_q.loss, deep_q.update], feed_dict={deep_q.inputs: [state_mem], deep_q.next_Q: targetQ})
                # loss, _ = sess.run([deep_q.loss, deep_q.update], feed_dict=params)

                rall += r
                s = s1

                # print("==============")
                # print("loss: ", opt)
                loss_tot.append(loss)
                if done:
                    hit +=1
                    # Random action
                    # e = 1.0 / ((i / 50) + 10)
                    e = 0.01
                    print("Episode {}, Fuel Mass: {}".format(i, env.getTotalMass() - mass))
                    plt.title('completed episode')
                    plt.subplot(2, 1, 1)
                    plt.plot(np.asarray(env._px) / 1e3, np.asarray(env._py) / 1e3)
                    plt.xlabel('km')
                    plt.ylabel('km')
                    plt.subplot(2, 1, 2)
                    plt.plot(actions)
                    plt.xlabel('Mission Step ' + str(stepT) + 'sec per step')
                    plt.ylabel('Thrust (N)')
                    plt.tight_layout()
                    plt.show()
                    break
                reward.append(r)

            # stop = time.time()
            j_list.append(j)
            r_list.append(rall)

            plt.subplot(2,1,1)
            plt.plot(reward)
            plt.subplot(2,1,2)
            plt.plot(actions)
            plt.show()

            # print('a final {}'.format(env._currentOrbit.getA()/1e3))
            track_a.append(env._currentOrbit.getA()/1e3)

            if i % 5 == 0:
                plt.title('iteration {}'.format(i))
                plt.subplot(2, 1, 1)
                plt.plot(np.asarray(env._px)/1e3, np.asarray(env._py)/1e3)
                plt.xlabel('km')
                plt.ylabel('km')
                plt.subplot(2, 1, 2)
                plt.plot(r_list)
                # plt.subplot(2,2,3)
                # plt.plot(actions)
                plt.tight_layout()
                plt.show()
            # print("episode {}, time {}".format(i, stop-start))
            print("episode {} of {}, orbit:{}".format(i, num_episodes, env._currentOrbit.getA()/1e3))
        if save:
            # Save the entire seesion just in case
            save_session = saver.save(sess, "log/complete_model/complete_model.ckpt")

            # Save the model for future use
            model_dir = "log/model.ckpt"
            save_path = tf.saved_model.simple_save(sess, model_dir,
                                   inputs={"input": deep_q.inputs},
                                   outputs={"output": deep_q.predict})
            print("model save in {}".format(str(save_path)))

        print("Target hit: {} of {} episodes".format(hit, num_episodes))<|MERGE_RESOLUTION|>--- conflicted
+++ resolved
@@ -59,18 +59,19 @@
 class Q_Network:
     """ A Q-learning based neural network"""
 
-    def __init__(self, num_inputs, num_outputs, layer_1_nodes, layer_2_nodes):
+    def __init__(self, num_inputs, num_outputs, layer_1_nodes, layer_2_nodes, name):
         """
 
         :param num_inputs: number of inputs nodes (integer)
         :param num_outputs: number of output nodes (integer)
         :param layer_1_nodes: Number of nodes in the first hidden layer
         :param layer_2_nodes: number of nodes in the second hidden layer
+        :param name: name of network
         """
 
         # Establish feed-forward network
 
-        with tf.variable_scope('inputs'):
+        with tf.variable_scope(str(name) + '-inputs'):
             self.inputs = tf.placeholder(shape=[1, num_inputs], dtype=tf.float32)
 
         self.next_Q = tf.placeholder(shape=[1, num_outputs], dtype=tf.float32)
@@ -85,10 +86,10 @@
         #     # bias = tf.get_variable(name='bias1', shape=([layer_1_nodes]), initializer=tf.zeros_initializer())
         #     layer_1_output = tf.nn.tanh(tf.matmul(inputs, weights))
 
-        with tf.variable_scope('layer-1'):
+        with tf.variable_scope(str(name) + '-layer-1'):
             self.fc1 = tf.contrib.layers.fully_connected(self.inputs, layer_1_nodes)
 
-        with tf.variable_scope('layer-2'):
+        with tf.variable_scope(str(name) + '-layer-2'):
             self.fc2 = tf.contrib.layers.fully_connected(self.fc1, layer_2_nodes)
 
         # with tf.variable_scope('layer-3'):
@@ -100,7 +101,7 @@
         # with tf.variable_scope('layer-5'):
         #     self.fc5 = tf.contrib.layers.fully_connected(self.fc4, layer_2_nodes)
 
-        with tf.variable_scope('output'):
+        with tf.variable_scope(str(name) + '-output'):
             self.Q_output = tf.contrib.layers.fully_connected(self.fc2, num_outputs,activation_fn=None)
 
         self.predict = tf.argmax(self.Q_output, 1)
@@ -130,7 +131,7 @@
 
     mass = 1000.0
     fuel_mass = 500.0
-    duration =2 * 24.0 * 60.0 ** 2
+    duration = 2 * 24.0 * 60.0 ** 2
 
     sma = 40_000.0e3
     e = 0.001
@@ -170,18 +171,11 @@
 
     # thrust_mag = 0.0
 
-    thrust_values = [0.0, 0.25, 0.50, 0.75, 1.0, 2.0]
+    thrust_values = [0.0, 0.25, 0.50, 0.75, 1.0]
     # learning parameters
     y = .95
-<<<<<<< HEAD
-    e = 0.05
-    num_episodes = 500
-=======
-    e = 0.10
-    num_episodes = 5
     e = 0.10
     num_episodes = 100
->>>>>>> c1dab835
     # steps and rewards per episode (respectively)
     j_list = []
     r_list = []
@@ -193,14 +187,16 @@
     experience.print_buffer()
     # Network Model
     num_inputs = 2
-    num_outputs = 6
+    num_outputs = 5
     # TODO: one-hot encode output acitons
         # [[1,0,0,0,0,0],[0,1,0,0,0,0],...]
 
     layer_1_nodes = 128
     layer_2_nodes = 128
 
-    deep_q = Q_Network(num_inputs, num_outputs, layer_1_nodes, layer_2_nodes)
+    deep_q = Q_Network(num_inputs, num_outputs, layer_1_nodes, layer_2_nodes, name='action')
+
+    target_q = Q_Network(num_inputs, num_outputs, 128, 128, name='target')
 
     # Initialize network nodes
     summary = tf.summary.merge_all()
@@ -233,7 +229,8 @@
             actions = []
             loss_tot = []
             reward = []
-            while env._extrap_Date.compareTo(final_date) <= 0:
+            # while env._extrap_Date.compareTo(final_date) <= 0:
+            while j < 5000:
                 j += 1
                 # choose an action
                 # This value is thrust
@@ -261,22 +258,22 @@
                     next_state_mem = np.asarray(memory[3:4]).flatten()
 
                 # Obtain the Q value
-                # Q1 = sess.run(deep_q.Q_output, feed_dict={deep_q.inputs: [s1]})
-                Q1 = sess.run(deep_q.Q_output, feed_dict={deep_q.inputs: [next_state_mem]})
-
+                Q1 = sess.run(deep_q.Q_output, feed_dict={deep_q.inputs: [s1]})
+                target_Q1 = sess.run(target_q.Q_output, feed_dict={target_q.inputs: [next_state_mem]})
 
                 # Get maxQ and set target value for chosen action
-                maxQ1 = np.max(Q1)
+                maxQ1 = np.argmax(Q1)
                 targetQ = allQ
+
                 # targetQ[0, a[0]] = r + y * maxQ1
-                targetQ[0, a[0]] = reward_mem + y * maxQ1
+                targetQ[0, a[0]] = reward_mem + y * target_Q1[0,maxQ1]
+
 
                 # Train the NN using target and predicted Q values
-                _, W1 = sess.run([deep_q.update, deep_q.fc1], feed_dict={deep_q.inputs: [s], deep_q.next_Q: targetQ})
+                # _, W1 = sess.run([deep_q.update, deep_q.fc1], feed_dict={target_q.inputs: [s], target_q.next_Q: targetQ})
                 # _, W2 = sess.run([deep_q.update, deep_q.fc2], feed_dict={deep_q.inputs: [s], deep_q.next_Q: targetQ})
 
-                loss, _ = sess.run([deep_q.loss, deep_q.update], feed_dict={deep_q.inputs: [state_mem], deep_q.next_Q: targetQ})
-                # loss, _ = sess.run([deep_q.loss, deep_q.update], feed_dict=params)
+                loss, _ = sess.run([target_q.loss, target_q.update], feed_dict={target_q.inputs: [state_mem], target_q.next_Q: targetQ})
 
                 rall += r
                 s = s1
@@ -288,11 +285,17 @@
                     hit +=1
                     # Random action
                     # e = 1.0 / ((i / 50) + 10)
-                    e = 0.01
-                    print("Episode {}, Fuel Mass: {}".format(i, env.getTotalMass() - mass))
+                    e = 0.05
+                    reward.append(r)
+                    r_list.append(rall)
+
+                    pos_x = env._targetOrbit.getPVCoordinates().getPosition().getX()
+                    pos_y = env._targetOrbit.getPVCoordinates().getPosition().getY()
+                    pos = q = np.column_stack((env._px, env._py)) / 1e3
+                    print("Episode {}, Fuel Mass: {}, date: {}".format(i, env.getTotalMass() - mass, env._currentOrbit.getDate()))
                     plt.title('completed episode')
                     plt.subplot(2, 1, 1)
-                    plt.plot(np.asarray(env._px) / 1e3, np.asarray(env._py) / 1e3)
+                    plt.plot(pos[:,0], pos[:,1], 'b-', pos_x/1e3, pos_y/1e3, 'ro')
                     plt.xlabel('km')
                     plt.ylabel('km')
                     plt.subplot(2, 1, 2)
@@ -308,16 +311,16 @@
             j_list.append(j)
             r_list.append(rall)
 
-            plt.subplot(2,1,1)
-            plt.plot(reward)
-            plt.subplot(2,1,2)
-            plt.plot(actions)
-            plt.show()
+            # plt.subplot(2,1,1)
+            # plt.plot(reward)
+            # plt.subplot(2,1,2)
+            # plt.plot(actions)
+            # plt.show()
 
             # print('a final {}'.format(env._currentOrbit.getA()/1e3))
             track_a.append(env._currentOrbit.getA()/1e3)
 
-            if i % 5 == 0:
+            if i % 10 == 0:
                 plt.title('iteration {}'.format(i))
                 plt.subplot(2, 1, 1)
                 plt.plot(np.asarray(env._px)/1e3, np.asarray(env._py)/1e3)
@@ -331,6 +334,8 @@
                 plt.show()
             # print("episode {}, time {}".format(i, stop-start))
             print("episode {} of {}, orbit:{}".format(i, num_episodes, env._currentOrbit.getA()/1e3))
+            if hit == 100:
+                break
         if save:
             # Save the entire seesion just in case
             save_session = saver.save(sess, "log/complete_model/complete_model.ckpt")
