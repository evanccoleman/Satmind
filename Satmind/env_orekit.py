
import orekit
from math import radians, degrees, sqrt, pi
import datetime
import matplotlib.pyplot as plt
import numpy as np

orekit.initVM()

from org.orekit.frames import FramesFactory, Frame
from org.orekit.bodies import OneAxisEllipsoid
from org.orekit.orbits import KeplerianOrbit, Orbit
from org.orekit.propagation import SpacecraftState
from org.orekit.propagation.analytical import KeplerianPropagator
from org.orekit.time import AbsoluteDate, TimeScalesFactory
from org.hipparchus.ode.nonstiff import DormandPrince853Integrator
from org.hipparchus.geometry.euclidean.threed import Vector3D
from org.orekit.propagation.numerical import NumericalPropagator
from org.orekit.propagation.sampling import OrekitFixedStepHandler
from org.orekit.orbits import OrbitType, PositionAngle
from org.orekit.forces.gravity.potential import GravityFieldFactory
from org.orekit.forces.gravity import HolmesFeatherstoneAttractionModel
from org.orekit.utils import IERSConventions, Constants
from org.orekit.forces.maneuvers import ConstantThrustManeuver
from org.orekit.frames import LOFType
from org.orekit.attitudes import LofOffset
from org.orekit.python import PythonEventHandler, PythonOrekitFixedStepHandler
from orekit.pyhelpers import setup_orekit_curdir
from org.orekit.forces.gravity import NewtonianAttraction
from org.orekit.utils import Constants

from org.hipparchus.geometry.euclidean.threed import Vector3D
from java.util import Arrays
from orekit import JArray_double

setup_orekit_curdir()

FUEL_MASS = "Fuel Mass"

UTC = TimeScalesFactory.getUTC()
inertial_frame = FramesFactory.getEME2000()
attitude = LofOffset(inertial_frame, LOFType.LVLH)
CONTINEOUS = True
EARTH_RADIUS = Constants.WGS84_EARTH_EQUATORIAL_RADIUS
MU = Constants.WGS84_EARTH_MU

class OrekitEnv:
    """
    This class uses Orekit to create an environment to propagate a satellite
    """

    def __init__(self, state, state_targ, date, duration, mass, fuel_mass, stepT):
        """
        initializes the orekit VM and included libraries
        Params:
        _prop: The propagation object
        _initial_date: The initial start date of the propagation
        _orbit: The orbit type (Keplerian, Circular, etc...)
        _currentDate: The current date during propagation
        _currentOrbit: The current orbit paramenters
        _px: spacecraft position in the x-direction
        _py: spacecraft position in the y-direction
        _sc_fuel: The spacecraft with fuel accounted for
        _extrap_Date: changing date during propagation state
        _sc_state: The spacecraft without fuel
        """

        self._prop = None
        self._initial_date = None
        self._orbit = None
        self._currentDate = None
        self._currentOrbit = None

        self.px = []
        self.py = []
        self.a_orbit = []
        self.ex_orbit = []
        self.ey_orbit = []
        self.hx_orbit = []
        self.hy_orbit = []
        self.lv_orbit = []

        self._sc_fuel = None
        self._extrap_Date = None
        self._targetOrbit = None
        self.target_px = []
        self.target_py = []

        self._orbit_tolerance = {'a': 10000, 'ex': 0.09, 'ey': 0.09, 'hx': 0.09, 'hy': 0.09, 'lv': 0.01}

        self.set_date(date)
        self._extrap_Date = self._initial_date
        self.create_orbit(state, self._initial_date, target=False)
        self.set_spacecraft(mass, fuel_mass)
        self.create_Propagator()
        self.setForceModel()
        self.final_date = self._initial_date.shiftedBy(duration)
        self.create_orbit(state_targ, self.final_date, target=True)

        self.stepT = stepT
        self.action_space = 3  # output thrust
        self.observation_space = 12  # states
        self.action_bound = 10.0  # TFC coefficient
        self._isp = 1200.0

        self.r_target_state = np.array(
            [self._targetOrbit.getA(), self._targetOrbit.getEquinoctialEx(), self._targetOrbit.getEquinoctialEy(),
             self._targetOrbit.getHx(), self._targetOrbit.getHy(), self._targetOrbit.getLv()])

        self.r_initial_state = np.array([self._orbit.getA(), self._orbit.getEquinoctialEx(), self._orbit.getEquinoctialEy(),
                                  self._orbit.getHx(), self._orbit.getHy(), self._orbit.getLv()])

        self.r_target_state = self.get_state(self._targetOrbit)
        self.r_initial_state = self.get_state(self._orbit)

    def set_date(self, date=None, absolute_date=None, step=0):
        """
        Set up the date for an orekit secnario
        :param date: list [year, month, day, hour, minute, second] (optional)
        :param absolute_date: a orekit Absolute Date object (optional)
        :param step: seconds to shift the date by (int)
        :return:
        """
        if date != None:
            year, month, day, hour, minute, sec = date
            self._initial_date = AbsoluteDate(year, month, day, hour, minute, sec, UTC)
        elif absolute_date != None and step != 0:
            self._extrap_Date = AbsoluteDate(absolute_date, step, UTC)
        else:
            # no argument given, use current date and time
            now = datetime.datetime.now()
            year, month, day, hour, minute, sec = now.year, now.month, now.day, now.hour, now.minute, float(now.second)
            self._initial_date = AbsoluteDate(year, month, day, hour, minute, sec, UTC)

    def create_orbit(self, state, date, target=False):
        """
         Crate the initial orbit using Keplarian elements
        :param state: a state list [a, e, i, omega, raan, lM]
        :param date: A date given as an orekit absolute date object
        :param target: a target orbit list [a, e, i, omega, raan, lM]
        :return:
        """
        a, e, i, omega, raan, lM = state

        a += EARTH_RADIUS
        i = radians(i)
        omega = radians(omega)
        raan = radians(raan)
        lM = radians(lM)

        aDot, eDot, iDot, paDot, rannDot, anomalyDot = 0.0, 0.0, 0.0, 0.0, 0.0, 0.0

        # Set inertial frame
        set_orbit = KeplerianOrbit(a, e, i, omega, raan, lM,
                                   aDot, eDot, iDot, paDot, rannDot, anomalyDot,
                                   PositionAngle.TRUE, inertial_frame, date, MU)

        if target:
            self._targetOrbit = set_orbit
        else:
            self._currentOrbit = set_orbit
            self._orbit = set_orbit

    def convert_to_keplerian(self, orbit):

        ko = KeplerianOrbit(orbit)
        a = ko.getA()
        e = ko.getE()
        i = ko.getI()
        w = ko.getPerigeeArgument()
        omega = ko.getRightAscensionOfAscendingNode()
        ta = ko.getTrueAnomaly()
        E = ko.getEccentricAnomaly()

        adot = ko.getADot()
        edot = ko.getEDot()
        idot = ko.getIDot()
        wdot = ko.getPerigeeArgumentDot()
        omegadot = ko.getRightAscensionOfAscendingNodeDot()
        # tadot = ko.getTrueAnomalyDot()
        Edot = ko.getEccentricAnomalyDot()

        state = np.array([a, e, i, w, omega, E, adot, edot, idot, wdot, omegadot, Edot])
        state = np.nan_to_num(state)

        return state

    def set_spacecraft(self, mass, fuel_mass):
        """
        Add the fuel mass to the spacecraft
        :param mass: dry mass of spacecraft (kg, flaot)
        :param fuel_mass:
        :return:
        """
        sc_state = SpacecraftState(self._orbit, mass)
        self._sc_fuel = sc_state.addAdditionalState (FUEL_MASS, fuel_mass)

    def create_Propagator(self, prop_master_mode=False):
        """
        Creates and initializes the propagator
        :param prop_master_mode: Set propagator to slave of master mode (slave default)
        :return:
        """
        # tol = NumericalPropagator.tolerances(1.0, self._orbit, self._orbit.getType())
        minStep = 0.001
        maxStep = 500.0

        # position_tolerance = 10.0
        # tolerances = NumericalPropagator.tolerances(position_tolerance, self._orbit, self._orbit.getType())
        # abs_tolerance = JArray_double.cast_(tolerances[0])
        # rel_telerance = JArray_double.cast_(tolerances[1])

        integrator = DormandPrince853Integrator(minStep, maxStep, 1e-5, 1e-10)
        # integrator = DormandPrince853Integrator(minStep, maxStep, abs_tolerance, rel_telerance)

        integrator.setInitialStepSize(10.0)

        numProp = NumericalPropagator(integrator)
        numProp.setInitialState(self._sc_fuel)
        # numProp.setOrbitType(OrbitType.KEPLERIAN)

        if prop_master_mode:
            output_step = 5.0
            handler = OutputHandler()
            numProp.setMasterMode(output_step, handler)
        else:
            numProp.setSlaveMode()

        self._prop = numProp
        self._prop.setAttitudeProvider(attitude)

    def render_plots(self):
        """
        Renders the x-y plots of the spacecraft trajectory
        :return:
        """
        oe_params = ('sma', 'e_x', 'e_y', 'h_x', 'h_y', 'lv')
        oe = [np.asarray(self.a_orbit)/1e3, self.ex_orbit, self.ey_orbit, self.hx_orbit, self.hy_orbit, self.lv_orbit]
        plt.plot(np.asarray(self.px) / 1000, np.asarray(self.py) / 1000,
                 np.asarray(self.target_px)/1000, np.asarray(self.target_py)/1000)
        plt.xlabel("x (km)")
        plt.ylabel("y (km)")
        plt.figure(2)
        for i in range(len(oe_params)):
            plt.subplot(3,2,i+1)
            plt.plot(oe[i])
            plt.ylabel(oe_params[i])
        plt.tight_layout()
        plt.show()

    def setForceModel(self):
        """
        Set up environment force models
        """
        # force model gravity field
        # provider = GravityFieldFactory.getNormalizedProvider(8, 8)

        # holmesFeatherstone = HolmesFeatherstoneAttractionModel(FramesFactory.getITRF(IERSConventions.IERS_2010, True),
        #                                                        provider)

        itrf = FramesFactory.getITRF(IERSConventions.IERS_2010, True)  # International Terrestrial Reference Frame, earth fixed

        earth = OneAxisEllipsoid(Constants.WGS84_EARTH_EQUATORIAL_RADIUS,
                                Constants.WGS84_EARTH_FLATTENING,
                                itrf)
        gravityProvider = GravityFieldFactory.getNormalizedProvider(8, 8)
        self._prop.addForceModel(HolmesFeatherstoneAttractionModel(earth.getBodyFrame(), gravityProvider))

        # self._prop.addForceModel(holmesFeatherstone)

    def reset(self):
        """
        Resets the orekit enviornment
        :return:
        """
        self._currentDate = self._initial_date
        self._currentOrbit = self._orbit
        self._extrap_Date = self._initial_date
        self._prop = None
        self.create_Propagator()
        self.setForceModel()
        self.set_spacecraft(1000.0, 500.0)
        self.px = []
        self.py = []
        self.a_orbit = []
        self.ex_orbit = []
        self.ey_orbit = []
        self.hx_orbit = []
        self.hy_orbit = []
        self.lv_orbit = []

        state = np.array([self._orbit.getA()/self._orbit.getA(), self._orbit.getEquinoctialEx(), self._orbit.getEquinoctialEy(),
                                  self._orbit.getHx(), self._orbit.getHy(), self._orbit.getLv(), 0, 0, 0, 0, 0, 0])
        return state

    @property
    def getTotalMass(self):
        """
        Get the total mass of the spacecraft
        :return: dry mass + fuel mass (kg)
        """
        return self._sc_fuel.getAdditionalState(FUEL_MASS)[0] + self._sc_fuel.getMass()

    def get_state(self, orbit, with_derivatives=True):

        if with_derivatives:
            state = [orbit.getA(), orbit.getEquinoctialEx(), orbit.getEquinoctialEy(),
                     orbit.getHx(), orbit.getHy(), orbit.getLv(),
                     orbit.getADot(), orbit.getEquinoctialExDot(),
                     orbit.getEquinoctialEyDot(),
                     orbit.getHxDot(), orbit.getHyDot(), orbit.getLvDot()]
        else:
            state = [orbit.getA(), orbit.getEquinoctialEx(), orbit.getEquinoctialEy(),
                       orbit.getHx(), orbit.getHy(), orbit.getLv()]

        return state

    def step(self, thrust):
        """
        Take a propagation step
        :param thrust_mag: Thrust magnitude (Newtons, float)
        :return: spacecraft state (np.array), reward value (float), don\
        e (bbol)
        """
        if CONTINEOUS:
            thrust_mag = np.linalg.norm(thrust)
            thrust_dir = thrust / thrust_mag
            DIRECTION = Vector3D(float(thrust_dir[0]), float(thrust_dir[1]), float(thrust_dir[2]))

            if thrust_mag <= 0:
                # DIRECTION = Vector3D.MINUS_J
                thrust_mag = abs(float(thrust_mag))
            else:
                # DIRECTION = Vector3D.PLUS_J
                thrust_mag = float(thrust_mag)

        thrust_force = ConstantThrustManeuver(self._extrap_Date, self.stepT, thrust_mag, self._isp, DIRECTION)
        self._prop.addForceModel(thrust_force)
        currentState = self._prop.propagate(self._extrap_Date.shiftedBy(self.stepT))
        # print('step {}: time {} {}\n'.format(cpt, currentState.getDate(), currentState.getOrbit()))
        self._currentDate = currentState.getDate()
        self._extrap_Date = self._currentDate
        self._currentOrbit = currentState.getOrbit()
        coord = currentState.getPVCoordinates().getPosition()
        # Calculate the fuel used and update spacecraft fuel mass
        self._sc_fuel = self._sc_fuel.addAdditionalState(FUEL_MASS, self._sc_fuel.getAdditionalState(FUEL_MASS)[0]
                                                         + thrust_force.getFlowRate() * self.stepT)
        self.px.append(coord.getX())
        self.py.append(coord.getY())
        self.a_orbit.append(currentState.getA())
        self.ex_orbit.append(currentState.getEquinoctialEx())
        self.ey_orbit.append(currentState.getEquinoctialEy())
        self.hx_orbit.append(currentState.getHx())
        self.hy_orbit.append(currentState.getHy())
        self.lv_orbit.append(currentState.getLv())

        reward, done = self.dist_reward(thrust_mag)

        state_1 = [self._currentOrbit.getA()/self._orbit.getA(), self._currentOrbit.getEquinoctialEx(), self._currentOrbit.getEquinoctialEy(),
                   self._currentOrbit.getHx(), self._currentOrbit.getHy(), self._currentOrbit.getLv(),
                   self._currentOrbit.getADot(), self._currentOrbit.getEquinoctialExDot(),
                   self._currentOrbit.getEquinoctialEyDot(),
                   self._currentOrbit.getHxDot(), self._currentOrbit.getHyDot(), self._currentOrbit.getLvDot()
                   ]

        # state_1 = self.get_state(self._currentOrbit)

        return state_1, reward, done

    def dist_reward(self, thrust):
        """
        Computes the reward based on the state of the agent
        :param thrust: Spacecraft thrust
        :return: reward value (float)
        """
        # a, ecc, i, w, omega, E, adot, edot, idot, wdot, omegadot, Edot = state

        done = False

        state = np.array([self._currentOrbit.getA(), self._currentOrbit.getEquinoctialEx(), self._currentOrbit.getEquinoctialEy(),
                          self._currentOrbit.getHx(), self._currentOrbit.getHy(), self._currentOrbit.getLv()])

        if self._sc_fuel.getAdditionalState(FUEL_MASS)[0] <= 0:
            print("Ran out of fuel")
            done = True
            reward = -100

<<<<<<< HEAD
        reward = -100*(abs(self.r_target_state[0] - state[0]) / self._orbit.getA()) - \
                  100*(abs(self._targetOrbit.getE()) - abs(self._currentOrbit.getE())) - \
                  100*(abs(self._targetOrbit.getI()) - abs(self._currentOrbit.getI())) - thrust*0.30
=======
        reward = -100*abs(self.r_target_state[0] - state[0]) / self._orbit.getA() - \
                 100*(abs(self._targetOrbit.getE()) - abs(self._currentOrbit.getE())) - \
                 100*(abs(self._targetOrbit.getI()) - abs(self._currentOrbit.getI()))

        reward -= thrust*0.30
>>>>>>> 17145f34

        if abs(self.r_target_state[0] - state[0]) <= self._orbit_tolerance['a']:
            print(f'sma hit!!')
            reward = 10

        if abs(self.r_target_state[0] - state[0]) <= self._orbit_tolerance['a'] and \
           abs(self.r_target_state[1] - state[1]) <= self._orbit_tolerance['ex'] and \
           abs(self.r_target_state[2] - state[2]) <= self._orbit_tolerance['ey'] and \
           abs(self.r_target_state[3] - state[3]) <= self._orbit_tolerance['hx'] and \
           abs(self.r_target_state[4] - state[4]) <= self._orbit_tolerance['hy']:
            # self.final_date.durationFrom(self._extrap_Date) <= 360:
            reward = 1000
            done = True
            print('hit')

        return reward, done

    def fourier_set_thrust(self, alpha):
        """

        :param alpha:
        :return: float
        """
        ko = KeplerianOrbit(self._currentOrbit)
        ecc_ano = ko.getEccentricAnomaly()

        # FR = alpha[:, 0] + alpha[:, 1] * np.cos(ecc_ano) + alpha[:, 2] * np.cos(2 * ecc_ano) + alpha[:, 3] * np.sin(ecc_ano)
        FS = alpha[0, 0] + alpha[0, 1]*np.cos(ecc_ano) + alpha[0, 2]*np.cos(2*ecc_ano) + alpha[0, 3]*np.sin(ecc_ano) + alpha[0, 4]*np.sin(2 * ecc_ano)
        # FW = alpha[: 9] + alpha[:, 10] * np.cos(ecc_ano) + alpha[:, 11] * np.cos(2 * ecc_ano) + alpha[:, 12] * np.sin(ecc_ano) + alpha[:, 13] * np.sin(2 * ecc_ano)
        # FT = np.sqrt(FR ** 2 + FS ** 2 + FW ** 2)
        thrust = float(FS * self._sc_fuel.getMass())
        # direction = np.concatenate((FR, FS, FW)) / FT
        
        # return float(thrust), float(direction)

        return float(thrust)

    def render_target(self):

        target_sc = SpacecraftState(self._targetOrbit)

        # Orbit time for one orbit regardless of semi-major axis
        orbit_time = sqrt(4 * pi**2 * self._targetOrbit.getA()**3 / MU) * 1.1
        minStep = 1.e-3
        maxStep = 1.e+3

        integrator = DormandPrince853Integrator(minStep, maxStep, 1e-5, 1e-10)
        integrator.setInitialStepSize(100.0)

        numProp = NumericalPropagator(integrator)
        numProp.setInitialState(target_sc)
        numProp.setSlaveMode()

        target_prop = numProp
        earth = NewtonianAttraction(MU)
        target_prop.addForceModel(earth)

        target_date = self.final_date.shiftedBy(orbit_time)
        extrapDate = self.final_date
        stepT = 100.0

        # know this is the state for final_date + time for orbit
        while extrapDate.compareTo(target_date) <= 0:
            currentState = target_prop.propagate(extrapDate)
            coord = currentState.getPVCoordinates().getPosition()
            self.target_px.append(coord.getX())
            self.target_py.append(coord.getY())
            extrapDate = extrapDate.shiftedBy(stepT)


class OutputHandler(PythonOrekitFixedStepHandler):
    """
    Implements a custom handler for every value
    """
    def init(self, s0, t):
        """
        Initilization at every prpagation step
        :param s0: initial state (spacecraft State)
        :param t: initial time (int)
        :return:
        """
        print('Orbital Elements:')

    def handleStep(self, currentState, isLast):
        """
        Perform a step at every propagation step
        :param currentState: current spacecraft state (Spacecraft state)
        :param isLast: last step in the propagation (bool)
        :return:
        """
        o = OrbitType.KEPLERIAN.convertType(currentState.getOrbit())
        print(o.getDate())
        print('a:{:5.3f}, e:{:5.3f}, i:{:5.3f}, theta:{:5.3f}'.format(o.getA(), o.getE(),
                                                                      degrees(o.getI()), degrees(o.getLv())))
        if isLast:
            print('this was the last step ')


def main():

    year, month, day, hr, minute, sec = 2018, 8, 1, 9, 30, 00.00
    date = [year, month, day, hr, minute, sec]

    mass = 100.0
    fuel_mass = 100.0
    duration = 24.0 * 60.0 ** 2 * 1

    # set the sc initial state
    a = 5_500.0e3  # semi major axis (m)
    e = 0.001  # eccentricity
    i = 0.001  # inclination
    omega = 0.01  # perigee argument
    raan = 0.01  # right ascension of ascending node
    lM = 0.01  # mean anomaly
    state = [a, e, i, omega, raan, lM]

    # target state
    a_targ = 6600.0e3
    e_targ = e
    i_targ = i
    omega_targ = omega
    raan_targ = raan
    lM_targ = lM
    state_targ = [a_targ, e_targ, i_targ, omega_targ, raan_targ, lM_targ]
    stepT = 100.0

    env = OrekitEnv(state, state_targ, date, duration, mass, fuel_mass, stepT)

    env.render_target()
    thrust_mag = np.array([0.00, 0.50, 0.00])

    while env._extrap_Date.compareTo(env.final_date) <= 0:
    # while abs(env.r_target_state[0] - env._currentOrbit.getA()) >= 1000.0:
        position, r, done = env.step(thrust_mag)

    print(f'Done \n sma: {env._currentOrbit.getA()/1e3}')
    print(f'time taken (hours): {env._currentDate.durationFrom(env.final_date)/60**2}')
    env.render_plots()

if __name__ == '__main__':
    main()<|MERGE_RESOLUTION|>--- conflicted
+++ resolved
@@ -385,17 +385,9 @@
             done = True
             reward = -100
 
-<<<<<<< HEAD
         reward = -100*(abs(self.r_target_state[0] - state[0]) / self._orbit.getA()) - \
                   100*(abs(self._targetOrbit.getE()) - abs(self._currentOrbit.getE())) - \
                   100*(abs(self._targetOrbit.getI()) - abs(self._currentOrbit.getI())) - thrust*0.30
-=======
-        reward = -100*abs(self.r_target_state[0] - state[0]) / self._orbit.getA() - \
-                 100*(abs(self._targetOrbit.getE()) - abs(self._currentOrbit.getE())) - \
-                 100*(abs(self._targetOrbit.getI()) - abs(self._currentOrbit.getI()))
-
-        reward -= thrust*0.30
->>>>>>> 17145f34
 
         if abs(self.r_target_state[0] - state[0]) <= self._orbit_tolerance['a']:
             print(f'sma hit!!')
