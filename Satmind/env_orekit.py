--- conflicted
+++ resolved
@@ -226,7 +226,7 @@
 
         numProp = NumericalPropagator(integrator)
         numProp.setInitialState(self._sc_fuel)
-        # numProp.setOrbitType(OrbitType.KEPLERIAN)
+        numProp.setOrbitType(OrbitType.KEPLERIAN)
 
         if prop_master_mode:
             output_step = 5.0
@@ -279,9 +279,9 @@
         earth = OneAxisEllipsoid(EARTH_RADIUS,
                                 Constants.WGS84_EARTH_FLATTENING,itrf)
         gravityProvider = GravityFieldFactory.getNormalizedProvider(8, 8)
-        # self._prop.addForceModel(HolmesFeatherstoneAttractionModel(earth.getBodyFrame(), gravityProvider))
-
-        self._prop.addForceModel(newattr)
+        self._prop.addForceModel(HolmesFeatherstoneAttractionModel(earth.getBodyFrame(), gravityProvider))
+
+        # self._prop.addForceModel(newattr)
 
     def reset(self):
         """
@@ -298,11 +298,8 @@
 
         self.px = []
         self.py = []
-<<<<<<< HEAD
-
-=======
         self.pz = []
->>>>>>> a43c6692
+
         self.a_orbit = []
         self.ex_orbit = []
         self.ey_orbit = []
@@ -395,9 +392,6 @@
         self.hxdot_orbit.append(self._currentOrbit.getHxDot())
         self.hydot_orbit.append(self._currentOrbit.getHyDot())
 
-
-        # state_1 = self.get_state(self._currentOrbit)
-
         return state_1, reward, done
 
     def dist_reward(self, thrust):
@@ -447,9 +441,13 @@
         #    abs(self.r_target_state[4] - state[4]) <= self._orbit_tolerance['hy']:
         #     # reward -= abs(self.r_target_state[0] - state[0]) / self._orbit.getA()
 
+        # reward = state[3] / self.r_target_state[3] + state[4] / self.r_target_state[4]
         reward = self._currentOrbit.getI() / self._targetOrbit.getI()
+        # reward *= self._sc_fuel.getAdditionalState(FUEL_MASS)[0]/500
         # print(reward)
-        if .98 <= abs(reward) <= 1.02:
+        if 1.98 <= abs(reward) <= 2.02:
+            print(f'I:{degrees(self._currentOrbit.getI())}')
+            print(f'diff hx: {state[3] - self.r_target_state[3]} \t diff hy: {state[4]- self.r_target_state[4]}')
             reward_a = abs(self.r_target_state[0] - state[0]) / self._orbit.getA()
             # print(f'a: {reward_a}')
             reward_ex = abs(self.r_target_state[1] - state[1]) #/ self._orbit.getEquinoctialEx()
@@ -460,7 +458,7 @@
             # print(f'hx: {reward_hx}')
             reward_hy = abs(self.r_target_state[4] - state[4]) #/ self._orbit.getHy()
             # print(f'hy: {reward_hy}')
-            reward += 10*reward_a + reward_ex + reward_ey + 10*reward_hx + 10*reward_hy
+            # reward += 10*reward_a + reward_ex + reward_ey + 10*reward_hx + 10*reward_hy
 
         # Negative based reward
         # reward = -(10*reward_a + reward_ex + reward_ey + reward_hx + reward_hy)
@@ -483,7 +481,7 @@
             done = True
 
         if self._currentOrbit.getA() < EARTH_RADIUS:
-            reward = -100
+            reward = -10
             done = True
 
         return reward, done
@@ -551,8 +549,8 @@
             plt.subplot(3,2,i+1)
             plt.plot(oedot[i])
             plt.ylabel(oe_params[i])
+        plt.title('Rate of change of OE')
         plt.show()
-
 
 
 class OutputHandler(PythonOrekitFixedStepHandler):
@@ -590,14 +588,14 @@
 
     mass = 100.0
     fuel_mass = 100.0
-    duration = 24.0 * 60.0 ** 2 * 2
+    duration = 24.0 * 60.0 ** 2 * 1
 
     # set the sc initial state
     a = 5500.0e3  # semi major axis (m)
     e = 0.1  # eccentricity
-    i = 1.0  # inclination
-    omega = 2.0  # perigee argument
-    raan = 2.0  # right ascension of ascending node
+    i = 12.0  # inclination
+    omega = 10.0  # perigee argument
+    raan = 20.0  # right ascension of ascending node
     lM = 20.0  # mean anomaly
     state = [a, e, i, omega, raan, lM]
 
@@ -614,20 +612,15 @@
     env = OrekitEnv(state, state_targ, date, duration, mass, fuel_mass, stepT)
 
     env.render_target()
-<<<<<<< HEAD
-    thrust_mag = np.array([0.00, 0.0, 1.0])
+    thrust_mag = np.array([1.00, 0.0, -1.0])
     reward = []
     i = []
-=======
-    thrust_mag = np.array([0.00, 1.0, 0.00])
-
->>>>>>> a43c6692
     while env._extrap_Date.compareTo(env.final_date) <= 0:
     # while abs(env.r_target_state[0] - env._currentOrbit.getA()) >= 1000.0:
         position, r, done = env.step(thrust_mag)
         inc = env._currentOrbit.getI()
         reward.append(r)
-        # i.append(inc)
+        i.append(degrees(inc))
         if done:
             print("done")
             break
@@ -636,10 +629,11 @@
     print(f'Done \n Incli: {degrees(env._currentOrbit.getI())}')
 
     # env.oe_plots()
+    env.render_plots()
 
     print(f'Done \n sma: {env._currentOrbit.getA()/1e3}')
     # print(f'time taken (hours): {env._currentDate.durationFrom(env.final_date)/60**2}')
-    env.render_plots()
+    # env.render_plots()
 
 if __name__ == '__main__':
     main()