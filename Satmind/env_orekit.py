--- conflicted
+++ resolved
@@ -92,11 +92,7 @@
         self.target_px = []
         self.target_py = []
 
-<<<<<<< HEAD
         self._orbit_tolerance = {'a': 1000, 'ex': 0.09, 'ey': 0.09, 'hx': 0.001, 'hy': 0.0001, 'lv': 0.01}
-=======
-        self._orbit_tolerance = {'a': 1000, 'ex': 0.09, 'ey': 0.09, 'hx': 0.01, 'hy': 0.0001, 'lv': 0.01}
->>>>>>> d0b1a294
 
         self.set_date(date)
         self._extrap_Date = self._initial_date
@@ -215,13 +211,13 @@
         minStep = 0.001
         maxStep = 500.0
 
-        # position_tolerance = 10.0
-        # tolerances = NumericalPropagator.tolerances(position_tolerance, self._orbit, self._orbit.getType())
-        # abs_tolerance = JArray_double.cast_(tolerances[0])
-        # rel_telerance = JArray_double.cast_(tolerances[1])
-
-        integrator = DormandPrince853Integrator(minStep, maxStep, 1e-5, 1e-10)
-        # integrator = DormandPrince853Integrator(minStep, maxStep, abs_tolerance, rel_telerance)
+        position_tolerance = 10.0
+        tolerances = NumericalPropagator.tolerances(position_tolerance, self._orbit, self._orbit.getType())
+        abs_tolerance = JArray_double.cast_(tolerances[0])
+        rel_telerance = JArray_double.cast_(tolerances[1])
+
+        # integrator = DormandPrince853Integrator(minStep, maxStep, 1e-5, 1e-10)
+        integrator = DormandPrince853Integrator(minStep, maxStep, abs_tolerance, rel_telerance)
 
         integrator.setInitialStepSize(10.0)
 
@@ -297,9 +293,6 @@
         self.hy_orbit = []
         self.lv_orbit = []
 
-<<<<<<< HEAD
-        state = np.array([self._orbit.getA()/self.r_target_state[0], self._orbit.getEquinoctialEx(), self._orbit.getEquinoctialEy(),
-=======
         self.adot_orbit = []
         self.exdot_orbit = []
         self.eydot_orbit = []
@@ -307,7 +300,6 @@
         self.hydot_orbit = []
 
         state = np.array([self._orbit.getA()/self._orbit.getA(), self._orbit.getEquinoctialEx(), self._orbit.getEquinoctialEy(),
->>>>>>> d0b1a294
                                   self._orbit.getHx(), self._orbit.getHy(), self._orbit.getLv(), 0, 0, 0, 0, 0, 0])
         return state
 
@@ -449,10 +441,10 @@
         # print(f'hy: {reward_hy}')
 
         # Negative based reward
-        # reward = -10*(reward_a + reward_ex + reward_ey + reward_hx + reward_hy)
+        # reward = -(10*reward_a + reward_ex + reward_ey + reward_hx + reward_hy)
 
         # Positive based reward
-        reward = 1-((10*reward_a + reward_ex + reward_ey + 10*reward_hx + 10*reward_hy))
+        reward = 1-(10*reward_a + reward_ex + reward_ey + 10*reward_hx + 10*reward_hy)**.4
 
         if abs(self.r_target_state[0] - state[0]) <= self._orbit_tolerance['a'] and \
            abs(self.r_target_state[1] - state[1]) <= self._orbit_tolerance['ex'] and \
@@ -464,6 +456,14 @@
             done = True
             print('hit')
 
+        if self._currentOrbit.getI() > self._targetOrbit.getI()+.2:
+            reward = -10
+            done = True
+
+        if self._currentOrbit.getA() < EARTH_RADIUS:
+            reward = -100
+            done = True
+
         return reward, done
 
     def fourier_set_thrust(self, alpha):
@@ -567,19 +567,19 @@
 
     mass = 100.0
     fuel_mass = 100.0
-    duration = 24.0 * 60.0 ** 2 * 2
+    duration = 24.0 * 60.0 ** 2 * 5
 
     # set the sc initial state
-    a = 5500.0e3 + EARTH_RADIUS  # semi major axis (m)
-    e = 0.001  # eccentricity
+    a = 5500.0e3  # semi major axis (m)
+    e = 0.1  # eccentricity
     i = 2.0  # inclination
-    omega = 0.01  # perigee argument
-    raan = 0.01  # right ascension of ascending node
-    lM = 0.01  # mean anomaly
+    omega = 10.0  # perigee argument
+    raan = 5.0  # right ascension of ascending node
+    lM = 20.0  # mean anomaly
     state = [a, e, i, omega, raan, lM]
 
     # target state
-    a_targ = 6600.0e3 + EARTH_RADIUS
+    a_targ = 6600.0e3
     e_targ = e
     i_targ = 2.5
     omega_targ = omega
@@ -591,26 +591,25 @@
     env = OrekitEnv(state, state_targ, date, duration, mass, fuel_mass, stepT)
 
     env.render_target()
-    thrust_mag = np.array([0.00, 0.10, 1.0])
+    thrust_mag = np.array([0.00, 0.0, -0.1])
     reward = []
+    i = []
     while env._extrap_Date.compareTo(env.final_date) <= 0:
     # while abs(env.r_target_state[0] - env._currentOrbit.getA()) >= 1000.0:
         position, r, done = env.step(thrust_mag)
-<<<<<<< HEAD
-        # inc = env._currentOrbit.getI()
+        inc = env._currentOrbit.getI()
         reward.append(r)
+        # i.append(inc)
         if done:
             print("done")
             break
     plt.plot(reward)
     plt.show()
     print(f'Done \n Incli: {degrees(env._currentOrbit.getI())}')
-=======
-
-    env.oe_plots()
+
+    # env.oe_plots()
 
     print(f'Done \n sma: {env._currentOrbit.getA()/1e3}')
->>>>>>> d0b1a294
     # print(f'time taken (hours): {env._currentDate.durationFrom(env.final_date)/60**2}')
     # env.render_plots()
 
