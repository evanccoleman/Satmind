--- conflicted
+++ resolved
@@ -28,12 +28,8 @@
 from org.orekit.forces.gravity import NewtonianAttraction
 from org.orekit.utils import Constants
 
-<<<<<<< HEAD
 from java.util import Arrays
 from orekit import JArray_double
-=======
-from math import isclose
->>>>>>> 92e444cf
 
 setup_orekit_curdir()
 
@@ -74,6 +70,7 @@
         self._px = []
         self._py = []
         self._sc_fuel = None
+        self._extrap_Date = None
         self._targetOrbit = None
 
         self.set_date(date)
@@ -104,8 +101,6 @@
             year, month, day, hour, minute, sec = now.year, now.month, now.day, now.hour, now.minute, float(now.second)
             self._initial_date = AbsoluteDate(year, month, day, hour, minute, sec, UTC)
 
-
-
     def create_orbit(self, state, date, target=False):
         """
          Crate the initial orbit using Keplarian elements
@@ -184,10 +179,7 @@
     def setForceModel(self):
         """
         Set up environment force models
-        :return:
-
-        """
-
+        """
         # force model gravity field
         # provider = GravityFieldFactory.getNormalizedProvider(10, 10)
         # holmesFeatherstone = HolmesFeatherstoneAttractionModel(FramesFactory.getITRF(IERSConventions.IERS_2010, True),
@@ -362,14 +354,7 @@
 
     env = OrekitEnv(state, state_targ, date, duration, mass, fuel_mass)
 
-<<<<<<< HEAD
-    final_date = env._initial_date.shiftedBy(duration)
-    env.create_orbit(state_targ, final_date, target=True)
-    env._extrap_Date = env._initial_date
-    stepT = 500.0
-=======
     stepT = 100.0
->>>>>>> 92e444cf
     thrust_mag = 1.0
     isp = 1200.0
 
@@ -380,9 +365,7 @@
         a.append(position[0])
         lv.append(position[1])
 
-
     print("done")
-
     env.render_plots()
 
 
