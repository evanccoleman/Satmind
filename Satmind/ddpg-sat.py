--- conflicted
+++ resolved
@@ -28,7 +28,7 @@
         fuel_mass = mission['spacecraft_parameters']['fuel_mass']
         duration = mission['duration']
 
-    duration = (24.0 * 60.0 ** 2) * 1
+    duration = (24.0 * 60.0 ** 2) * 2
 
     env = OrekitEnv(state, state_targ, date, duration, mass, fuel_mass, stepT)
     return env, duration
@@ -43,16 +43,12 @@
     # Network inputs and outputs
     features = env.observation_space
     n_actions = 3
-    action_bound = 4.0
+    action_bound = 3.0
 
     np.random.seed(1234)
 
     num_episodes = 800
-<<<<<<< HEAD
     batch_size = 64
-=======
-    batch_size = 120
->>>>>>> d0b1a294
 
     layer_1_nodes, layer_2_nodes = 300, 280
     tau = 0.001
